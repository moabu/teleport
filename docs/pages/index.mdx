---
title: Introduction to Teleport
description: How to install and quickly get up and running with Teleport to set up SSH and Kubernetes access to cloud environments.
h1: Introduction
layout: tocless-doc
---

## What is Teleport

Teleport is a Certificate Authority and an Access Plane for your infrastructure. With Teleport you can:

- Set up Single Sign-On and have one place to access your SSH servers, Kubernetes, Databases, and Web Apps.
- Use your favorite programming language to define access policies to your infrastructure.
- Share and record interactive sessions across all environments.

<TileSet>
  <Tile icon="bolt" title="Server Access" href="./server-access/introduction.mdx">
    Single Sign-On, short-lived certificates, and audit for SSH servers.
  </Tile>
  <Tile icon="window" title="Application Access" href="./application-access/introduction.mdx">
    Provide secure access to internal dashboards and web applications.
  </Tile>
  <Tile icon="kubernetes" title="Kubernetes Access" href="./kubernetes-access/introduction.mdx">
    Single Sign-On, audit and unified access for Kubernetes clusters.
  </Tile>
  <Tile icon="database" title="Database Access" href="./database-access/introduction.mdx">
    Secure access to PostgreSQL and MySQL databases.
  </Tile>
<<<<<<< HEAD
  <Tile icon="cloud" title="Pro" href="./cloud/introduction.mdx">
=======
  <Tile icon="cloud" title="Cloud" href="./pro/introduction.mdx">
>>>>>>> 0f9ed496
    Connect your nodes, web apps, kubernetes clusters and databases to Teleport as a service.
  </Tile>
  <Tile icon="building" title="Enterprise" href="./enterprise/introduction.mdx">
    OIDC, SAML, compliance controls and commercial support.
  </Tile>
</TileSet>

<iframe
  width="712"
  height="400"
  src="https://www.youtube-nocookie.com/embed/0HlyGk8dihM?rel=0&modestbranding=1"
  frameBorder="0"
  allow="accelerometer; autoplay; encrypted-media; gyroscope; picture-in-picture"
  allowFullScreen
/>

<TileSet>
  <TileList title="Reach out" icon="question">
  <TileListItem href="https://github.com/gravitational/teleport/discussions">
    Ask a question in the discussions forum.
    </TileListItem>
  <TileListItem href="https://goteleport.com/slack">
    Join our Slack channel to get help with your setup.
  </TileListItem>
  <TileListItem href="https://github.com/gravitational/teleport/">
    Create an issue in GitHub.
  </TileListItem>
  <TileListItem href="https://goteleport.com/get-started/">
    Reach out sales for a demo of Teleport Enterprise.
  </TileListItem>
  </TileList>
  <TileList title="For security teams" icon="lock">
    <TileListItem href="./server-access/guides/openssh.mdx">
     Capture sessions and manage certificates for existing OpenSSH fleet.
    </TileListItem>
    <TileListItem href="./architecture/authentication.mdx#issuing-user-certificates">
      Replace static keys and passwords with short-lived certificates.
    </TileListItem>
    <TileListItem href="./cli-docs.mdx#tsh-play">
     Gather structured events and session recording/replay for `ssh` and `kubectl`.
     </TileListItem>
    <TileListItem href="./access-controls/guides/u2f.mdx">
     Enforce two-factor auth with U2F or TOTP.
    </TileListItem>
  </TileList>
  <TileList title="For developers" icon="stack">
    <TileListItem href="./user-manual.mdx#sharing-sessions">
      Collaborate through session sharing.
    </TileListItem>
    <TileListItem href="./admin-guide.mdx#labeling-nodes-and-applications">
      Discover servers and clusters with dynamic node labels.
    </TileListItem>
    <TileListItem href="./admin-guide.mdx#adding-a-node-located-behind-nat">
     Connect to computing resources located behind firewalls or without static IPs.
    </TileListItem>
  </TileList>
</TileSet><|MERGE_RESOLUTION|>--- conflicted
+++ resolved
@@ -26,11 +26,7 @@
   <Tile icon="database" title="Database Access" href="./database-access/introduction.mdx">
     Secure access to PostgreSQL and MySQL databases.
   </Tile>
-<<<<<<< HEAD
-  <Tile icon="cloud" title="Pro" href="./cloud/introduction.mdx">
-=======
-  <Tile icon="cloud" title="Cloud" href="./pro/introduction.mdx">
->>>>>>> 0f9ed496
+  <Tile icon="cloud" title="Pro" href="./pro/introduction.mdx">
     Connect your nodes, web apps, kubernetes clusters and databases to Teleport as a service.
   </Tile>
   <Tile icon="building" title="Enterprise" href="./enterprise/introduction.mdx">
